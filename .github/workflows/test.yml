name: Go
on: [push]
jobs:

  build:
    strategy:
      matrix:
        go-version: [ '1.18', '1.19' ]
        platform: [ubuntu-latest, macos-latest, windows-latest]
    runs-on: ${{ matrix.platform }}

    steps:
    - name: Install Go
      if: success()
      uses: actions/setup-go@v3
      with:
        go-version: ${{ matrix.go-version }}
    - name: Check out code into the Go module directory
      uses: actions/checkout@v3
    - name: Run tests
      run: make test

  dbtest:
    runs-on: ubuntu-latest

    services:
      postgres:
        image: postgres
        ports:
          - 5432:5432
        env:
          POSTGRES_USER: postgres
          POSTGRES_PASSWORD: postgres
          POSTGRES_DB: trdsql_test
          POSTGRES_INITDB_ARGS: "--encoding=UTF-8 --locale=C"
        options: --health-cmd pg_isready --health-interval 10s --health-timeout 5s --health-retries 5

      mysql:
        image: mysql:8.0
        ports:
          - "3307:3306"
        env:
          MYSQL_ROOT_PASSWORD: 'root'
          MYSQL_DATABASE: trdsql_test

    steps:
    - name: Check out code into the Go module directory
      uses: actions/checkout@v3
    - name: Install Go
      if: success()
      uses: actions/setup-go@v3
      with:
<<<<<<< HEAD
        go-version: '1.18'
    - name: Check out code into the Go module directory
      uses: actions/checkout@v2
=======
        go-version-file: 'go.mod'
>>>>>>> 67eabfc7
    - name: Run tests
      run: make test
      env:
        SESSION_PG_TEST_DSN: "host=localhost user=postgres password=postgres dbname=trdsql_test sslmode=disable"
        SESSION_MY_TEST_DSN: "root:root@tcp(localhost:3307)/trdsql_test"<|MERGE_RESOLUTION|>--- conflicted
+++ resolved
@@ -50,13 +50,7 @@
       if: success()
       uses: actions/setup-go@v3
       with:
-<<<<<<< HEAD
-        go-version: '1.18'
-    - name: Check out code into the Go module directory
-      uses: actions/checkout@v2
-=======
         go-version-file: 'go.mod'
->>>>>>> 67eabfc7
     - name: Run tests
       run: make test
       env:
